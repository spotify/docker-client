/*-
 * -\-\-
 * docker-client
 * --
 * Copyright (C) 2016 Spotify AB
 * --
 * Licensed under the Apache License, Version 2.0 (the "License");
 * you may not use this file except in compliance with the License.
 * You may obtain a copy of the License at
 * 
 *      http://www.apache.org/licenses/LICENSE-2.0
 * 
 * Unless required by applicable law or agreed to in writing, software
 * distributed under the License is distributed on an "AS IS" BASIS,
 * WITHOUT WARRANTIES OR CONDITIONS OF ANY KIND, either express or implied.
 * See the License for the specific language governing permissions and
 * limitations under the License.
 * -/-/-
 */

package com.spotify.docker.client;

import static com.spotify.docker.FixtureUtil.fixture;
import static org.hamcrest.Matchers.contains;
import static org.hamcrest.Matchers.containsInAnyOrder;
import static org.hamcrest.Matchers.equalTo;
import static org.hamcrest.Matchers.is;
import static org.hamcrest.Matchers.not;
import static org.hamcrest.Matchers.notNullValue;
import static org.hamcrest.Matchers.nullValue;
import static org.junit.Assert.assertThat;
import static org.mockito.Mockito.mock;
import static org.mockito.Mockito.when;

import com.fasterxml.jackson.databind.JsonNode;
import com.fasterxml.jackson.databind.node.ArrayNode;
import com.fasterxml.jackson.databind.node.ObjectNode;
import com.google.common.base.Preconditions;
import com.google.common.collect.ImmutableList;
import com.google.common.collect.ImmutableMap;
import com.google.common.collect.Lists;
import com.google.common.io.BaseEncoding;
import com.google.common.io.Resources;
import com.spotify.docker.client.auth.RegistryAuthSupplier;
import com.spotify.docker.client.exceptions.DockerCertificateException;
<<<<<<< HEAD
import com.spotify.docker.client.messages.*;

=======
import com.spotify.docker.client.exceptions.NodeNotFoundException;
import com.spotify.docker.client.exceptions.NonSwarmNodeException;
import com.spotify.docker.client.messages.ContainerConfig;
import com.spotify.docker.client.messages.HostConfig;
import com.spotify.docker.client.messages.RegistryAuth;
import com.spotify.docker.client.messages.RegistryConfigs;
import com.spotify.docker.client.messages.swarm.NodeInfo;
>>>>>>> fd82cc9a
import java.io.IOException;
import java.nio.file.Path;
import java.nio.file.Paths;
import java.util.HashSet;
import java.util.Set;
import java.util.concurrent.TimeUnit;
import okhttp3.mockwebserver.MockResponse;
import okhttp3.mockwebserver.MockWebServer;
import okhttp3.mockwebserver.RecordedRequest;
import okio.Buffer;
import org.junit.After;
import org.junit.Before;
import org.junit.Rule;
import org.junit.Test;
import org.junit.rules.ExpectedException;

/**
 * Tests DefaultDockerClient against a {@link okhttp3.mockwebserver.MockWebServer} instance, so
 * we can assert what the HTTP requests look like that DefaultDockerClient sends and test how
 * DefaltDockerClient behaves given certain responses from the Docker Remote API.
 * <p>
 * This test may not be a true "unit test", but using a MockWebServer where we can control the HTTP
 * responses sent by the server and capture the HTTP requests sent by the class-under-test is far
 * simpler that attempting to mock the {@link javax.ws.rs.client.Client} instance used by
 * DefaultDockerClient, since the Client has such a rich/fluent interface and many methods/classes
 * that would need to be mocked. Ultimately for testing DefaultDockerClient all we care about is
 * the HTTP requests it sends, rather than what HTTP client library it uses.</p>
 * <p>
 * When adding new functionality to DefaultDockerClient, please consider and prioritize adding unit
 * tests to cover the new functionality in this file rather than integration tests that require a
 * real docker daemon in {@link DefaultDockerClientTest}. While integration tests are valuable,
 * they are more brittle and harder to run than a simple unit test that captures/asserts HTTP
 * requests and responses.</p>
 *
 * @see <a href="https://github.com/square/okhttp/tree/master/mockwebserver">
 * https://github.com/square/okhttp/tree/master/mockwebserver</a>
 */
public class DefaultDockerClientUnitTest {

  private final MockWebServer server = new MockWebServer();

  private DefaultDockerClient.Builder builder;

  @Rule
  public ExpectedException thrown = ExpectedException.none();

  @Before
  public void setup() throws Exception {
    server.start();

    builder = DefaultDockerClient.builder();
    builder.uri(server.url("/").uri());
  }

  @After
  public void tearDown() throws Exception {
    server.shutdown();
  }

  @Test
  public void testHostForUnixSocket() {
    final DefaultDockerClient client = DefaultDockerClient.builder()
        .uri("unix:///var/run/docker.sock").build();
    assertThat(client.getHost(), equalTo("localhost"));
  }

  @Test
  public void testHostForLocalHttps() {
    final DefaultDockerClient client = DefaultDockerClient.builder()
        .uri("https://localhost:2375").build();
    assertThat(client.getHost(), equalTo("localhost"));
  }

  @Test
  public void testHostForFqdnHttps() {
    final DefaultDockerClient client = DefaultDockerClient.builder()
        .uri("https://perdu.com:2375").build();
    assertThat(client.getHost(), equalTo("perdu.com"));
  }

  @Test
  public void testHostForIpHttps() {
    final DefaultDockerClient client = DefaultDockerClient.builder()
        .uri("https://192.168.53.103:2375").build();
    assertThat(client.getHost(), equalTo("192.168.53.103"));
  }

  private RecordedRequest takeRequestImmediately() throws InterruptedException {
    return server.takeRequest(1, TimeUnit.MILLISECONDS);
  }

  @Test
  public void testCustomHeaders() throws Exception {
    builder.header("int", 1);
    builder.header("string", "2");
    builder.header("list", Lists.newArrayList("a", "b", "c"));

    server.enqueue(new MockResponse());

    final DefaultDockerClient dockerClient = new DefaultDockerClient(builder);
    dockerClient.info();

    final RecordedRequest recordedRequest = takeRequestImmediately();
    assertThat(recordedRequest.getMethod(), is("GET"));
    assertThat(recordedRequest.getPath(), is("/info"));

    assertThat(recordedRequest.getHeader("int"), is("1"));
    assertThat(recordedRequest.getHeader("string"), is("2"));
    // TODO (mbrown): this seems like incorrect behavior - the client should send 3 headers with
    // name "list", not one header with a value of "[a, b, c]"
    assertThat(recordedRequest.getHeaders().values("list"), contains("[a, b, c]"));
  }

  private static JsonNode toJson(Buffer buffer) throws IOException {
    return ObjectMapperProvider.objectMapper().readTree(buffer.inputStream());
  }

  private static JsonNode toJson(byte[] bytes) throws IOException {
    return ObjectMapperProvider.objectMapper().readTree(bytes);
  }

  private static JsonNode toJson(Object object) throws IOException {
    return ObjectMapperProvider.objectMapper().valueToTree(object);
  }

  private static ObjectNode createObjectNode() {
    return ObjectMapperProvider.objectMapper().createObjectNode();
  }

  @Test
  @SuppressWarnings("unchecked")
  public void testCapAddAndDrop() throws Exception {
    final DefaultDockerClient dockerClient = new DefaultDockerClient(builder);

    final HostConfig hostConfig = HostConfig.builder()
        .capAdd(ImmutableList.of("foo", "bar"))
        .capAdd(ImmutableList.of("baz", "qux"))
        .build();

    final ContainerConfig containerConfig = ContainerConfig.builder()
        .hostConfig(hostConfig)
        .build();

    server.enqueue(new MockResponse());

    dockerClient.createContainer(containerConfig);

    final RecordedRequest recordedRequest = takeRequestImmediately();

    assertThat(recordedRequest.getMethod(), is("POST"));
    assertThat(recordedRequest.getPath(), is("/containers/create"));

    assertThat(recordedRequest.getHeader("Content-Type"), is("application/json"));

    // TODO (mbrown): use hamcrest-jackson for this, once we upgrade to Java 8
    final JsonNode requestJson = toJson(recordedRequest.getBody());

    final JsonNode capAddNode = requestJson.get("HostConfig").get("CapAdd");
    assertThat(capAddNode.isArray(), is(true));

    assertThat(childrenTextNodes((ArrayNode) capAddNode), containsInAnyOrder("baz", "qux"));
  }

  private static Set<String> childrenTextNodes(ArrayNode arrayNode) {
    final Set<String> texts = new HashSet<>();
    for (JsonNode child : arrayNode) {
      Preconditions.checkState(child.isTextual(),
          "ArrayNode must only contain text nodes, but found %s in %s",
          child.getNodeType(),
          arrayNode);
      texts.add(child.textValue());
    }
    return texts;
  }

  @Test
  @SuppressWarnings("deprecated")
  public void buildThrowsIfRegistryAuthandRegistryAuthSupplierAreBothSpecified()
      throws DockerCertificateException {
    thrown.expect(IllegalStateException.class);
    thrown.expectMessage("LOGIC ERROR");

    final RegistryAuthSupplier authSupplier = mock(RegistryAuthSupplier.class);

    DefaultDockerClient.builder()
        .registryAuth(RegistryAuth.builder().identityToken("hello").build())
        .registryAuthSupplier(authSupplier)
        .build();
  }

  @Test
  public void testBuildPassesMultipleRegistryConfigs() throws Exception {
    final RegistryConfigs registryConfigs = RegistryConfigs.create(ImmutableMap.of(
        "server1", RegistryAuth.builder()
            .serverAddress("server1")
            .username("u1")
            .password("p1")
            .email("e1")
            .build(),

        "server2", RegistryAuth.builder()
            .serverAddress("server2")
            .username("u2")
            .password("p2")
            .email("e2")
            .build()
    ));

    final RegistryAuthSupplier authSupplier = mock(RegistryAuthSupplier.class);
    when(authSupplier.authForBuild()).thenReturn(registryConfigs);

    final DefaultDockerClient client = builder.registryAuthSupplier(authSupplier)
        .build();

    // build() calls /version to check what format of header to send
    server.enqueue(new MockResponse()
        .setResponseCode(200)
        .addHeader("Content-Type", "application/json")
        .setBody(
            createObjectNode()
                .put("ApiVersion", "1.20")
                .put("Arch", "foobar")
                .put("GitCommit", "foobar")
                .put("GoVersion", "foobar")
                .put("KernelVersion", "foobar")
                .put("Os", "foobar")
                .put("Version", "1.20")
                .toString()
        )
    );

    // TODO (mbrown): what to return for build response?
    server.enqueue(new MockResponse()
        .setResponseCode(200)
    );

    final Path path = Paths.get(Resources.getResource("dockerDirectory").toURI());

    client.build(path);

    final RecordedRequest versionRequest = takeRequestImmediately();
    assertThat(versionRequest.getMethod(), is("GET"));
    assertThat(versionRequest.getPath(), is("/version"));

    final RecordedRequest buildRequest = takeRequestImmediately();
    assertThat(buildRequest.getMethod(), is("POST"));
    assertThat(buildRequest.getPath(), is("/build"));

    final String registryConfigHeader = buildRequest.getHeader("X-Registry-Config");
    assertThat(registryConfigHeader, is(not(nullValue())));

    // check that the JSON in the header is equivalent to what we mocked out above from
    // the registryAuthSupplier
    final JsonNode headerJsonNode = toJson(BaseEncoding.base64().decode(registryConfigHeader));
    assertThat(headerJsonNode, is(toJson(registryConfigs.configs())));
  }

  @Test
<<<<<<< HEAD
  public void testNanoCpus() throws Exception{
    final DefaultDockerClient dockerClient = new DefaultDockerClient(builder);

    HostConfig hostConfig = HostConfig.builder()
            .nanoCpus(2_000_000_000L)
            .build();

    final ContainerConfig containerConfig = ContainerConfig.builder()
            .hostConfig(hostConfig)
            .build();

    server.enqueue(new MockResponse());

    dockerClient.createContainer(containerConfig);

    final RecordedRequest recordedRequest = takeRequestImmediately();

    final JsonNode requestJson = toJson(recordedRequest.getBody());
    final JsonNode nanoCpus = requestJson.get("HostConfig").get("NanoCpus");

    assertThat(hostConfig.nanoCpus(), is(nanoCpus.longValue()));
=======
  public void testInspectNode() throws Exception {
    final DefaultDockerClient dockerClient = new DefaultDockerClient(builder);

    // build() calls /version to check what format of header to send
    enqueueServerApiVersion("1.28");

    server.enqueue(new MockResponse()
        .setResponseCode(200)
        .addHeader("Content-Type", "application/json")
        .setBody(
            fixture("fixtures/1.28/nodeInfo.json")
        )
    );


    NodeInfo nodeInfo = dockerClient.inspectNode("24ifsmvkjbyhk");
    assertThat(nodeInfo, notNullValue());
    assertThat(nodeInfo.id(), is("24ifsmvkjbyhk"));
    assertThat(nodeInfo.status(), notNullValue());
    assertThat(nodeInfo.status().addr(), is("172.17.0.2"));
    assertThat(nodeInfo.managerStatus(), notNullValue());
    assertThat(nodeInfo.managerStatus().addr(), is("172.17.0.2:2377"));
    assertThat(nodeInfo.managerStatus().leader(), is(true));
    assertThat(nodeInfo.managerStatus().reachability(), is("reachable"));
  }

  @Test(expected = NodeNotFoundException.class)
  public void testInspectMissingNode() throws Exception {
    final DefaultDockerClient dockerClient = new DefaultDockerClient(builder);

    // build() calls /version to check what format of header to send
    enqueueServerApiVersion("1.28");

    server.enqueue(new MockResponse()
        .setResponseCode(404)
        .addHeader("Content-Type", "application/json")
    );

    dockerClient.inspectNode("24ifsmvkjbyhk");
  }

  @Test(expected = NonSwarmNodeException.class)
  public void testInspectNonSwarmNode() throws Exception {
    final DefaultDockerClient dockerClient = new DefaultDockerClient(builder);

    // build() calls /version to check what format of header to send
    enqueueServerApiVersion("1.28");

    server.enqueue(new MockResponse()
        .setResponseCode(503)
        .addHeader("Content-Type", "application/json")
    );

    dockerClient.inspectNode("24ifsmvkjbyhk");
  }

  private void enqueueServerApiVersion(final String apiVersion) {
    server.enqueue(new MockResponse()
        .setResponseCode(200)
        .addHeader("Content-Type", "application/json")
        .setBody(
            createObjectNode()
                .put("ApiVersion", apiVersion)
                .put("Arch", "foobar")
                .put("GitCommit", "foobar")
                .put("GoVersion", "foobar")
                .put("KernelVersion", "foobar")
                .put("Os", "foobar")
                .put("Version", "1.20")
                .toString()
        )
    );
>>>>>>> fd82cc9a
  }
}<|MERGE_RESOLUTION|>--- conflicted
+++ resolved
@@ -43,10 +43,6 @@
 import com.google.common.io.Resources;
 import com.spotify.docker.client.auth.RegistryAuthSupplier;
 import com.spotify.docker.client.exceptions.DockerCertificateException;
-<<<<<<< HEAD
-import com.spotify.docker.client.messages.*;
-
-=======
 import com.spotify.docker.client.exceptions.NodeNotFoundException;
 import com.spotify.docker.client.exceptions.NonSwarmNodeException;
 import com.spotify.docker.client.messages.ContainerConfig;
@@ -54,7 +50,7 @@
 import com.spotify.docker.client.messages.RegistryAuth;
 import com.spotify.docker.client.messages.RegistryConfigs;
 import com.spotify.docker.client.messages.swarm.NodeInfo;
->>>>>>> fd82cc9a
+
 import java.io.IOException;
 import java.nio.file.Path;
 import java.nio.file.Paths;
@@ -313,7 +309,6 @@
   }
 
   @Test
-<<<<<<< HEAD
   public void testNanoCpus() throws Exception{
     final DefaultDockerClient dockerClient = new DefaultDockerClient(builder);
 
@@ -335,7 +330,8 @@
     final JsonNode nanoCpus = requestJson.get("HostConfig").get("NanoCpus");
 
     assertThat(hostConfig.nanoCpus(), is(nanoCpus.longValue()));
-=======
+  }
+  
   public void testInspectNode() throws Exception {
     final DefaultDockerClient dockerClient = new DefaultDockerClient(builder);
 
@@ -408,6 +404,5 @@
                 .toString()
         )
     );
->>>>>>> fd82cc9a
   }
 }