--- conflicted
+++ resolved
@@ -1634,11 +1634,7 @@
   @Override
   public String initializeSwarm(final SwarmInitRequest swarmInitRequest)
       throws DockerException, InterruptedException {
-<<<<<<< HEAD
     assertApiVersionIsAbove("1.24");
-=======
-    assertAPIVersionIsAbove("1.24");
->>>>>>> 2c17d614
     final WebTarget resource = resource().path("swarm").path("init");
 
     try {
@@ -1658,34 +1654,7 @@
 
   @Override
   public void leaveSwarm(final boolean force) throws DockerException, InterruptedException {
-<<<<<<< HEAD
-=======
-    assertAPIVersionIsAbove("1.24");
-
-    WebTarget resource = resource().path("swarm").path("leave");
-
-    if (force) {
-      resource = resource.queryParam("force", true);
-    }
-
-    try {
-      request(POST, resource, resource.request(TEXT_PLAIN_TYPE));
-    } catch (DockerRequestException e) {
-      // TODO (dxia) Why do we have this pattern of case/switch on DockerRequestException.
-      // Why not just let the original Exception propagate?
-      switch (e.status()) {
-        case 406:
-          throw new DockerException("node is not part of a swarm", e);
-        default:
-          throw e;
-      }
-    }
-  }
-
-  @Override
-  public Swarm inspectSwarm() throws DockerException, InterruptedException {
->>>>>>> 2c17d614
-    assertAPIVersionIsAbove("1.24");
+    assertApiVersionIsAbove("1.24");
 
     WebTarget resource = resource().path("swarm").path("leave");
 
@@ -2389,15 +2358,8 @@
     }
   }
 
-<<<<<<< HEAD
   private void assertApiVersionIsAbove(String minimumVersion)
       throws DockerException, InterruptedException {
-=======
-  private void assertAPIVersionIsAbove(String minimumVersion)
-          throws DockerException, InterruptedException {
-    // TODO (dxia) Instead of calling the version endpoint and having to throw InterruptedException,
-    // we should store the version once when we construct an instance of this class.
->>>>>>> 2c17d614
     final String apiVersion = version().apiVersion();
     final int versionComparison = compareVersion(apiVersion, minimumVersion);
 
