--- conflicted
+++ resolved
@@ -10,9 +10,9 @@
  * Licensed under the Apache License, Version 2.0 (the "License");
  * you may not use this file except in compliance with the License.
  * You may obtain a copy of the License at
- *
+ * 
  *      http://www.apache.org/licenses/LICENSE-2.0
- *
+ * 
  * Unless required by applicable law or agreed to in writing, software
  * distributed under the License is distributed on an "AS IS" BASIS,
  * WITHOUT WARRANTIES OR CONDITIONS OF ANY KIND, either express or implied.
@@ -23,28 +23,40 @@
 
 package com.spotify.docker.client;
 
+import static com.google.common.base.MoreObjects.firstNonNull;
+import static com.google.common.base.Optional.fromNullable;
+import static com.google.common.base.Preconditions.checkArgument;
+import static com.google.common.base.Preconditions.checkNotNull;
+import static com.google.common.base.Strings.isNullOrEmpty;
+import static com.google.common.collect.Maps.newHashMap;
+import static com.spotify.docker.client.ObjectMapperProvider.objectMapper;
+import static com.spotify.docker.client.VersionCompare.compareVersion;
+import static java.nio.charset.StandardCharsets.UTF_8;
+import static java.util.Collections.singletonMap;
+import static java.util.concurrent.TimeUnit.SECONDS;
+import static javax.ws.rs.HttpMethod.DELETE;
+import static javax.ws.rs.HttpMethod.GET;
+import static javax.ws.rs.HttpMethod.POST;
+import static javax.ws.rs.HttpMethod.PUT;
+import static javax.ws.rs.core.MediaType.APPLICATION_JSON_TYPE;
+import static javax.ws.rs.core.MediaType.APPLICATION_OCTET_STREAM;
+import static javax.ws.rs.core.MediaType.APPLICATION_OCTET_STREAM_TYPE;
+import static javax.ws.rs.core.MediaType.TEXT_PLAIN_TYPE;
+
 import com.fasterxml.jackson.core.JsonGenerator;
 import com.fasterxml.jackson.core.JsonProcessingException;
 import com.fasterxml.jackson.databind.JsonNode;
 import com.fasterxml.jackson.databind.node.JsonNodeFactory;
 import com.google.common.annotations.VisibleForTesting;
-import static com.google.common.base.MoreObjects.firstNonNull;
 import com.google.common.base.Optional;
-import static com.google.common.base.Optional.fromNullable;
 import com.google.common.base.Preconditions;
-import static com.google.common.base.Preconditions.checkArgument;
-import static com.google.common.base.Preconditions.checkNotNull;
 import com.google.common.base.Strings;
-import static com.google.common.base.Strings.isNullOrEmpty;
 import com.google.common.base.Supplier;
 import com.google.common.collect.ImmutableSet;
 import com.google.common.collect.Lists;
 import com.google.common.collect.Maps;
-import static com.google.common.collect.Maps.newHashMap;
 import com.google.common.io.CharStreams;
 import com.google.common.net.HostAndPort;
-import static com.spotify.docker.client.ObjectMapperProvider.objectMapper;
-import static com.spotify.docker.client.VersionCompare.compareVersion;
 import com.spotify.docker.client.exceptions.BadParamException;
 import com.spotify.docker.client.exceptions.ConflictException;
 import com.spotify.docker.client.exceptions.ContainerNotFoundException;
@@ -118,13 +130,11 @@
 import java.net.SocketTimeoutException;
 import java.net.URI;
 import java.net.URLEncoder;
-import static java.nio.charset.StandardCharsets.UTF_8;
 import java.nio.file.Files;
 import java.nio.file.Path;
 import java.nio.file.Paths;
 import java.util.ArrayList;
 import java.util.Collections;
-import static java.util.Collections.singletonMap;
 import java.util.HashMap;
 import java.util.HashSet;
 import java.util.List;
@@ -133,13 +143,8 @@
 import java.util.Map.Entry;
 import java.util.Set;
 import java.util.concurrent.ExecutionException;
-import static java.util.concurrent.TimeUnit.SECONDS;
 import java.util.regex.Matcher;
 import java.util.regex.Pattern;
-import static javax.ws.rs.HttpMethod.DELETE;
-import static javax.ws.rs.HttpMethod.GET;
-import static javax.ws.rs.HttpMethod.POST;
-import static javax.ws.rs.HttpMethod.PUT;
 import javax.ws.rs.ProcessingException;
 import javax.ws.rs.WebApplicationException;
 import javax.ws.rs.client.Client;
@@ -149,10 +154,6 @@
 import javax.ws.rs.client.ResponseProcessingException;
 import javax.ws.rs.client.WebTarget;
 import javax.ws.rs.core.GenericType;
-import static javax.ws.rs.core.MediaType.APPLICATION_JSON_TYPE;
-import static javax.ws.rs.core.MediaType.APPLICATION_OCTET_STREAM;
-import static javax.ws.rs.core.MediaType.APPLICATION_OCTET_STREAM_TYPE;
-import static javax.ws.rs.core.MediaType.TEXT_PLAIN_TYPE;
 import javax.ws.rs.core.MultivaluedHashMap;
 import javax.ws.rs.core.MultivaluedMap;
 import javax.ws.rs.core.Response;
@@ -221,7 +222,7 @@
     }
 
   }
-
+  
   /**
    * Hack: this {@link ProgressHandler} is meant to capture the image names
    * of an image being loaded. Weirdly enough, Docker returns the name of a newly
@@ -256,7 +257,7 @@
         if (streamMatcher.matches()) {
           imageNames.add(streamMatcher.group("image"));
         }
-
+        
       }
     }
 
@@ -274,12 +275,11 @@
   private static final long DEFAULT_READ_TIMEOUT_MILLIS = SECONDS.toMillis(30);
   private static final int DEFAULT_CONNECTION_POOL_SIZE = 100;
 
-  private final ClientConfig defaultConfig = new ClientConfig(
+  private static final ClientConfig DEFAULT_CONFIG = new ClientConfig(
       ObjectMapperProvider.class,
       JacksonFeature.class,
       LogsResponseReader.class,
-      ProgressResponseReader.class
-  );
+      ProgressResponseReader.class);
 
   private static final Pattern CONTAINER_NAME_PATTERN =
           Pattern.compile("^[a-zA-Z0-9][a-zA-Z0-9_.-]+$");
@@ -327,7 +327,7 @@
   private static final GenericType<List<Task>> TASK_LIST = new GenericType<List<Task>>() { };
 
   private static final GenericType<List<Node>> NODE_LIST = new GenericType<List<Node>>() { };
-
+  
   private static final GenericType<List<Secret>> SECRET_LIST = new GenericType<List<Secret>>() { };
 
   private final Client client;
@@ -409,7 +409,7 @@
         .setSocketTimeout((int) builder.readTimeoutMillis)
         .build();
 
-    final ClientConfig config = defaultConfig
+    final ClientConfig config = DEFAULT_CONFIG
         .connectorProvider(new ApacheConnectorProvider())
         .property(ApacheClientProperties.CONNECTION_MANAGER, cm)
         .property(ApacheClientProperties.REQUEST_CONFIG, requestConfig);
@@ -1091,17 +1091,6 @@
   }
 
   @Override
-<<<<<<< HEAD
-  @Deprecated
-  public void load(final String image, final InputStream imagePayload,
-                   final RegistryAuth registryAuth, final ProgressHandler handler)
-      throws DockerException, InterruptedException {
-    create(image, imagePayload, handler);
-  }
-
-  @Override
-=======
->>>>>>> d331a827
   public Set<String> load(final InputStream imagePayload)
       throws DockerException, InterruptedException {
     return load(imagePayload, new LoggingLoadHandler());
@@ -1114,10 +1103,10 @@
             .path("images")
             .path("load")
             .queryParam("quiet", "false");
-
+    
     final LoadProgressHandler loadProgressHandler = new LoadProgressHandler(handler);
     final Entity<InputStream> entity = Entity.entity(imagePayload, APPLICATION_OCTET_STREAM);
-
+    
     try (final ProgressStream load =
             request(POST, ProgressStream.class, resource,
                     resource.request(APPLICATION_JSON_TYPE), entity)) {
@@ -1986,7 +1975,7 @@
     WebTarget resource = resource().path("nodes");
     return request(GET, NODE_LIST, resource, resource.request(APPLICATION_JSON_TYPE));
   }
-
+  
   @Override
   public void execResizeTty(final String execId,
                             final Integer height,
@@ -2090,7 +2079,7 @@
     resource = addParameters(resource, params);
     return request(GET, NETWORK_LIST, resource, resource.request(APPLICATION_JSON_TYPE));
   }
-
+  
   @Override
   public Network inspectNetwork(String networkId) throws DockerException, InterruptedException {
     final WebTarget resource = resource().path("networks").path(networkId);
