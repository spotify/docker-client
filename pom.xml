<project xmlns="http://maven.apache.org/POM/4.0.0" xmlns:xsi="http://www.w3.org/2001/XMLSchema-instance" xsi:schemaLocation="http://maven.apache.org/POM/4.0.0 http://maven.apache.org/xsd/maven-4.0.0.xsd">
  <modelVersion>4.0.0</modelVersion>

  <parent>
    <groupId>com.spotify</groupId>
    <artifactId>foss-root</artifactId>
    <version>5</version>
  </parent>

  <artifactId>docker-client</artifactId>
  <version>8.1.3-SNAPSHOT</version>
  <packaging>jar</packaging>
  <name>docker-client</name>
  <description>A docker client</description>
  <url>https://github.com/spotify/docker-client</url>

  <licenses>
    <license>
      <name>The Apache Software License, Version 2.0</name>
      <url>http://www.apache.org/licenses/LICENSE-2.0.txt</url>
      <distribution>repo</distribution>
    </license>
  </licenses>

  <scm>
    <connection>scm:git:https://github.com/spotify/docker-client</connection>
    <developerConnection>scm:git:git@github.com:spotify/docker-client</developerConnection>
    <url>https://github.com/spotify/docker-client</url>
    <tag>HEAD</tag>
  </scm>

  <developers>
    <developer>
      <id>dano</id>
      <name>Daniel Norberg</name>
      <email>dano@spotify.com</email>
    </developer>
    <developer>
      <id>ryan</id>
      <name>Ryan Culbertson</name>
      <email>ryan@spotify.com</email>
    </developer>
    <developer>
      <id>drewc</id>
      <name>Drew Csillag</name>
      <email>drewc@spotify.com</email>
    </developer>
    <developer>
      <id>philipcristiano</id>
      <name>Philip Cristiano</name>
      <email>philipcristiano@spotify.com</email>
    </developer>
    <developer>
      <id>rohan</id>
      <name>Rohan Singh</name>
      <email>rohan@spotify.com</email>
    </developer>
    <developer>
      <id>dxia</id>
      <name>David Xia</name>
      <email>dxia@spotify.com</email>
    </developer>
    <developer>
      <id>mattbrown</id>
      <name>Matt Brown</name>
      <email>mattbrown@spotify.com</email>
    </developer>
  </developers>

  <repositories>
    <repository>
       <id>jcenter</id>
       <url>http://jcenter.bintray.com</url>
    </repository>
  </repositories>

  <dependencies>
    <!--compile deps-->
    <dependency>
      <groupId>org.slf4j</groupId>
      <artifactId>slf4j-api</artifactId>
      <version>1.7.12</version>
    </dependency>
    <dependency>
      <groupId>com.google.guava</groupId>
      <artifactId>guava</artifactId>
      <version>18.0</version>
    </dependency>
    <dependency>
      <groupId>com.fasterxml.jackson.jaxrs</groupId>
      <artifactId>jackson-jaxrs-json-provider</artifactId>
      <version>2.6.0</version>
    </dependency>
    <dependency>
      <groupId>com.fasterxml.jackson.datatype</groupId>
      <artifactId>jackson-datatype-guava</artifactId>
      <version>2.6.0</version>
    </dependency>
    <dependency>
      <groupId>com.fasterxml.jackson.core</groupId>
      <artifactId>jackson-databind</artifactId>
      <version>2.6.0</version>
    </dependency>
    <dependency>
      <groupId>org.glassfish.jersey.core</groupId>
      <artifactId>jersey-client</artifactId>
      <version>2.22.2</version>
    </dependency>
    <dependency>
      <groupId>org.glassfish.jersey.connectors</groupId>
      <artifactId>jersey-apache-connector</artifactId>
      <version>2.22.2</version>
    </dependency>
    <dependency>
      <groupId>org.glassfish.jersey.media</groupId>
      <artifactId>jersey-media-json-jackson</artifactId>
      <version>2.22.2</version>
    </dependency>
    <dependency>
      <groupId>org.apache.commons</groupId>
      <artifactId>commons-compress</artifactId>
      <version>1.9</version>
    </dependency>
    <dependency>
      <groupId>org.apache.httpcomponents</groupId>
      <artifactId>httpclient</artifactId>
      <version>4.5</version>
    </dependency>
    <dependency>
      <groupId>org.apache.httpcomponents</groupId>
      <artifactId>httpcore</artifactId>
      <version>4.4.5</version>
    </dependency>
    <dependency>
      <groupId>com.github.jnr</groupId>
      <artifactId>jnr-unixsocket</artifactId>
      <version>0.8</version>
    </dependency>
    <dependency>
      <groupId>commons-lang</groupId>
      <artifactId>commons-lang</artifactId>
      <version>2.6</version>
    </dependency>
	<dependency>
		<groupId>commons-codec</groupId>
		<artifactId>commons-codec</artifactId>
		<version>1.9</version>
	</dependency>
    <dependency>
      <groupId>org.bouncycastle</groupId>
      <artifactId>bcpkix-jdk15on</artifactId>
      <version>1.52</version>
    </dependency>
    <dependency>
<<<<<<< HEAD
      <groupId>com.google.auto.value</groupId>
      <artifactId>auto-value</artifactId>
      <version>1.3</version>
      <scope>provided</scope>
    </dependency>
    <dependency>
      <groupId>com.google.code.findbugs</groupId>
      <artifactId>jsr305</artifactId>
      <version>3.0.1</version>
      <scope>provided</scope>
    </dependency>
    <dependency>
      <groupId>com.google.code.findbugs</groupId>
      <artifactId>annotations</artifactId>
      <version>3.0.1</version>
      <scope>provided</scope>
    </dependency>
=======
	    <groupId>org.glassfish.hk2</groupId>
	    <artifactId>hk2-api</artifactId>
	    <version>2.4.0-b25</version>
    </dependency>

	<!-- optional resteasy dependencies -->
	<dependency>
		<groupId>org.jboss.resteasy</groupId>
		<artifactId>resteasy-client</artifactId>
		<version>3.0.16.Final</version>
		<scope>provided</scope>
		<optional>true</optional>
	</dependency>
	<dependency>
		<groupId>org.jboss.resteasy</groupId>
		<artifactId>resteasy-jaxrs</artifactId>
		<version>3.0.16.Final</version>
		<scope>provided</scope>
		<optional>true</optional>
	</dependency>
>>>>>>> cb39580d

    <!--test deps-->
    <dependency>
      <groupId>junit</groupId>
      <artifactId>junit</artifactId>
      <version>4.12</version>
      <scope>test</scope>
    </dependency>
    <dependency>
      <groupId>org.mockito</groupId>
      <artifactId>mockito-core</artifactId>
      <version>1.10.19</version>
      <scope>test</scope>
    </dependency>
    <dependency>
      <groupId>org.hamcrest</groupId>
      <artifactId>hamcrest-library</artifactId>
      <version>1.3</version>
      <scope>test</scope>
    </dependency>
    <dependency>
      <groupId>com.spotify</groupId>
      <artifactId>logging</artifactId>
      <version>2.1.1</version>
      <scope>test</scope>
    </dependency>
    <dependency>
      <groupId>com.google.jimfs</groupId>
      <artifactId>jimfs</artifactId>
      <version>1.0</version>
      <scope>test</scope>
    </dependency>
    <dependency>
      <groupId>joda-time</groupId>
      <artifactId>joda-time</artifactId>
      <version>2.8.2</version>
      <scope>test</scope>
    </dependency>
    <dependency>
      <groupId>org.awaitility</groupId>
      <artifactId>awaitility</artifactId>
      <version>2.0.0</version>
      <scope>test</scope>
    </dependency>
  </dependencies>

  <build>
    <plugins>
      <plugin>
        <groupId>org.apache.maven.plugins</groupId>
        <artifactId>maven-release-plugin</artifactId>
      </plugin>
      <plugin>
        <groupId>org.apache.maven.plugins</groupId>
        <artifactId>maven-compiler-plugin</artifactId>
        <version>3.5.1</version>
        <configuration>
          <source>1.7</source>
          <target>1.7</target>
        </configuration>
      </plugin>
      <plugin>
        <artifactId>maven-checkstyle-plugin</artifactId>
        <configuration>
          <includeTestSourceDirectory>true</includeTestSourceDirectory>
          <violationSeverity>warning</violationSeverity>
          <excludes>**\/AutoValue_*.java</excludes>
        </configuration>
      </plugin>
      <plugin>
        <artifactId>maven-enforcer-plugin</artifactId>
      </plugin>
      <plugin>
        <groupId>org.apache.maven.plugins</groupId>
        <artifactId>maven-project-info-reports-plugin</artifactId>
        <version>2.8</version>
      </plugin>
      <plugin>
        <groupId>org.codehaus.mojo</groupId>
        <artifactId>findbugs-maven-plugin</artifactId>
        <version>3.0.1</version>
        <configuration>
          <effort>Max</effort>
          <threshold>Low</threshold>
          <xmlOutput>true</xmlOutput>
          <findbugsXmlOutputDirectory>${project.build.directory}/findbugs
          </findbugsXmlOutputDirectory>
          <excludeFilterFile>${project.basedir}/findbugs-exclude.xml</excludeFilterFile>
        </configuration>
        <dependencies>
          <dependency>
            <groupId>org.apache.ant</groupId>
            <artifactId>ant</artifactId>
            <version>1.9.6</version>
          </dependency>
        </dependencies>
        <executions>
          <execution>
            <phase>verify</phase>
            <goals>
              <goal>check</goal>
            </goals>
          </execution>
        </executions>
      </plugin>
      <plugin>
        <groupId>org.apache.maven.plugins</groupId>
        <artifactId>maven-source-plugin</artifactId>
        <version>2.4</version>
        <executions>
          <execution>
            <id>attach-sources</id>
            <goals>
              <goal>jar</goal>
            </goals>
          </execution>
        </executions>
      </plugin>
      <plugin>
        <groupId>org.apache.maven.plugins</groupId>
        <artifactId>maven-shade-plugin</artifactId>
        <version>2.4.1</version>
        <configuration>
          <createSourcesJar>true</createSourcesJar>
          <artifactSet>
            <includes>
              <include>com.fasterxml.jackson.**</include>
              <include>javax.annotation:*</include>
              <include>javax.ws.rs:*</include>
              <include>org.glassfish.**</include>
              <include>com.github.jnr:*</include>
              <include>org.ow2.asm:*</include>
            </includes>
          </artifactSet>
          <relocations>
            <relocation>
              <pattern>javax.annotation</pattern>
              <shadedPattern>com.spotify.docker.client.shaded.javax.annotation</shadedPattern>
            </relocation>
            <relocation>
              <pattern>javax.inject</pattern>
              <shadedPattern>com.spotify.docker.client.shaded.javax.inject</shadedPattern>
            </relocation>
            <relocation>
              <pattern>javax.ws.rs</pattern>
              <shadedPattern>com.spotify.docker.client.shaded.javax.ws.rs</shadedPattern>
            </relocation>
            <relocation>
              <pattern>com.fasterxml.jackson</pattern>
              <shadedPattern>com.spotify.docker.client.shaded.com.fasterxml.jackson</shadedPattern>
            </relocation>
          </relocations>
          <shadedArtifactAttached>true</shadedArtifactAttached>
        </configuration>
        <executions>
          <execution>
            <phase>package</phase>
            <goals>
              <goal>shade</goal>
            </goals>
          </execution>
        </executions>
      </plugin>
      <plugin>
        <artifactId>maven-failsafe-plugin</artifactId>
      </plugin>
      <plugin>
        <groupId>org.jacoco</groupId>
        <artifactId>jacoco-maven-plugin</artifactId>
        <version>0.7.5.201505241946</version>
        <executions>
          <execution>
            <id>jacoco-initialize</id>
            <goals>
              <goal>prepare-agent</goal>
            </goals>
          </execution>
          <execution>
            <id>jacoco-site</id>
            <phase>test</phase>
            <goals>
              <goal>report</goal>
            </goals>
          </execution>
        </executions>
      </plugin>
    </plugins>
  </build>

  <reporting>
    <plugins>
      <plugin>
        <groupId>org.codehaus.mojo</groupId>
        <artifactId>findbugs-maven-plugin</artifactId>
        <version>3.0.1</version>
        <configuration>
          <effort>Max</effort>
          <failOnError>false</failOnError>
          <threshold>Low</threshold>
          <xmlOutput>true</xmlOutput>
          <findbugsXmlOutputDirectory>${project.build.directory}/findbugs
          </findbugsXmlOutputDirectory>
          <excludeFilterFile>${project.basedir}/findbugs-exclude.xml</excludeFilterFile>
        </configuration>
      </plugin>
    </plugins>
  </reporting>
</project><|MERGE_RESOLUTION|>--- conflicted
+++ resolved
@@ -152,7 +152,6 @@
       <version>1.52</version>
     </dependency>
     <dependency>
-<<<<<<< HEAD
       <groupId>com.google.auto.value</groupId>
       <artifactId>auto-value</artifactId>
       <version>1.3</version>
@@ -170,7 +169,8 @@
       <version>3.0.1</version>
       <scope>provided</scope>
     </dependency>
-=======
+
+    <dependency>
 	    <groupId>org.glassfish.hk2</groupId>
 	    <artifactId>hk2-api</artifactId>
 	    <version>2.4.0-b25</version>
@@ -191,7 +191,6 @@
 		<scope>provided</scope>
 		<optional>true</optional>
 	</dependency>
->>>>>>> cb39580d
 
     <!--test deps-->
     <dependency>
